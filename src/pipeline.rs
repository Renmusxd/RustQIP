--- conflicted
+++ resolved
@@ -326,12 +326,7 @@
             .flatten()
             .max()
             .map(|m| m + 1);
-<<<<<<< HEAD
-        let n = max_init_n.map(|m| max(n, m)).unwrap_or(n);
-=======
-
         let n = max_init_n.map_or(n, |m| max(n, m));
->>>>>>> 8aab46f4
 
         // Go through each combination of full index locations
         let (input_offset, len) = match (input_region, output_region) {
