extern crate rayon;

use std::cmp::{max, Ordering};
use std::collections::HashMap;
use std::collections::{BinaryHeap, VecDeque};

use rayon::prelude::*;

use crate::errors::CircuitError;
use crate::measurement_ops::{
    measure, measure_prob, measure_probs, prob_magnitude, soft_measure, MeasuredCondition,
};
use crate::qubits::Parent;
use crate::state_ops::*;
use crate::utils::flip_bits;
use crate::*;
use num::{One, Zero};
use std::fmt;
use std::rc::Rc;

/// A functions which maps measured values to a series of StateModifiers which will be applied to
/// the state.
pub type SideChannelModifierFn = dyn Fn(&[u64]) -> Result<Vec<StateModifier>, CircuitError>;

/// The set of ways to modify a QuantumState
pub enum StateModifierType {
    /// Ops such as matrices, swaps, and conditions
    UnitaryOp(UnitaryOp),
    /// Measurements of the quantum state
    MeasureState(u64, Vec<u64>, f64),
    /// Stochastic measurements which don't affect the state.
    StochasticMeasureState(u64, Vec<u64>, f64),
    /// Subsections of the circuit which depend on measured values.
    SideChannelModifiers(Vec<MeasurementHandle>, Box<SideChannelModifierFn>),
    /// Debugging op
    Debug(Vec<Vec<u64>>, Box<dyn Fn(Vec<Vec<f64>>) -> ()>),
}

impl fmt::Debug for StateModifierType {
    fn fmt(&self, f: &mut fmt::Formatter) -> fmt::Result {
        let to_strs = |indices: &Vec<u64>| {
            indices
                .iter()
                .map(|x| x.clone().to_string())
                .collect::<Vec<String>>()
        };

        match self {
            StateModifierType::UnitaryOp(op) => write!(f, "UnitaryOp[{:?}]", op),
            StateModifierType::MeasureState(id, indices, angle) => write!(
                f,
                "MeasureState[{:?}, {:?}, {:?}]",
                id,
                to_strs(indices),
                angle
            ),
            StateModifierType::StochasticMeasureState(id, indices, angle) => write!(
                f,
                "StochasticMeasureState[{:?}, {:?}, {:?}]",
                id,
                to_strs(indices),
                angle
            ),
            StateModifierType::SideChannelModifiers(handle, _) => {
                write!(f, "SideChannelModifiers[{:?}]", handle)
            }
            StateModifierType::Debug(indices, _) => write!(f, "Debug[{:?}]", indices),
        }
    }
}

/// A named state modifier.
#[derive(Debug)]
pub struct StateModifier {
    /// Name of modifier.
    pub name: String,
    /// Mechanism of modifier.
    pub modifier: StateModifierType,
}

impl StateModifier {
    /// Create a new unitary state modifier (matrices, swaps, ...)
    pub fn new_unitary(name: String, op: UnitaryOp) -> StateModifier {
        StateModifier {
            name,
            modifier: StateModifierType::UnitaryOp(op),
        }
    }

    /// Create a new measurement state modifier.
    pub fn new_measurement(name: String, id: u64, indices: Vec<u64>) -> StateModifier {
        StateModifier::new_measurement_basis(name, id, indices, 0.0)
    }

    /// Create a new measurement state modifier on an off-computational basis:
    /// `cos(angle)|0> + sin(angle)|1>`
    pub fn new_measurement_basis(
        name: String,
        id: u64,
        indices: Vec<u64>,
        angle: f64,
    ) -> StateModifier {
        StateModifier {
            name,
            modifier: StateModifierType::MeasureState(id, indices, angle),
        }
    }

    /// Create a new stochastic measurement which doesn't affect the state but gives the adds
    /// the chance of each state.
    pub fn new_stochastic_measurement(name: String, id: u64, indices: Vec<u64>) -> StateModifier {
        StateModifier::new_stochastic_measurement_basis(name, id, indices, 0.0)
    }

    /// Create a new stochastic measurement state modifier on an off-computational basis:
    /// `cos(angle)|0> + sin(angle)|1>`
    pub fn new_stochastic_measurement_basis(
        name: String,
        id: u64,
        indices: Vec<u64>,
        angle: f64,
    ) -> StateModifier {
        StateModifier {
            name,
            modifier: StateModifierType::StochasticMeasureState(id, indices, angle),
        }
    }

    /// Create a new side channel state modifier which builds part of the circuit dependent on
    /// the measured values from previous steps.
    pub fn new_side_channel(
        name: String,
        handles: &[MeasurementHandle],
        f: Box<SideChannelModifierFn>,
    ) -> StateModifier {
        StateModifier {
            name,
            modifier: StateModifierType::SideChannelModifiers(handles.to_vec(), f),
        }
    }

    /// Create a new debug state modifier (which doesn't modify the state).
    pub fn new_debug(
        name: String,
        indices: Vec<Vec<u64>>,
        f: Box<dyn Fn(Vec<Vec<f64>>) -> ()>,
    ) -> StateModifier {
        StateModifier {
            name,
            modifier: StateModifierType::Debug(indices, f),
        }
    }
}

/// A handle which can be used to retrieve measured values.
#[derive(Debug)]
pub struct MeasurementHandle {
    register: Rc<Register>,
}

impl MeasurementHandle {
    /// Build a new MeasurementHandle from a Register being measured.
    pub fn new(register: &Rc<Register>) -> Self {
        MeasurementHandle {
            register: register.clone(),
        }
    }

    /// Get a cloned reference of the measured Register.
    pub fn clone_register(&self) -> Rc<Register> {
        self.register.clone()
    }

    /// Get the id of this MeasurementHandle
    pub fn get_id(&self) -> u64 {
        self.register.id
    }
}

impl Clone for MeasurementHandle {
    fn clone(&self) -> Self {
        MeasurementHandle {
            register: self.register.clone(),
        }
    }
}

impl Eq for MeasurementHandle {}

impl PartialEq for MeasurementHandle {
    fn eq(&self, other: &MeasurementHandle) -> bool {
        self.register == other.register
    }
}

impl Ord for MeasurementHandle {
    fn cmp(&self, other: &Self) -> Ordering {
        self.register.cmp(&other.register)
    }
}

impl PartialOrd for MeasurementHandle {
    fn partial_cmp(&self, other: &MeasurementHandle) -> Option<Ordering> {
        Some(self.cmp(other))
    }
}

/// A struct which provides the measured values from the circuit.
#[derive(Default, Debug)]
pub struct MeasuredResults<P: Precision> {
    results: HashMap<u64, (u64, P)>,
    stochastic_results: HashMap<u64, Vec<P>>,
}

impl<P: Precision> MeasuredResults<P> {
    /// Make a new MeasuredResults container.
    pub fn new() -> MeasuredResults<P> {
        MeasuredResults::default()
    }

    /// Retrieve the measurement and likelihood for a given handle.
    pub fn get_measurement(&self, handle: &MeasurementHandle) -> Option<(u64, P)> {
        self.results.get(&handle.get_id()).cloned()
    }

    /// Clone the stochastic set of measurements for a given handle.
    pub fn clone_stochastic_measurements(&self, handle: u64) -> Option<Vec<P>> {
        self.stochastic_results.get(&handle).cloned()
    }

    /// Remove the set of measurements from the MeasuredResults struct, and return it.
    pub fn pop_stochastic_measurements(&mut self, handle: u64) -> Option<Vec<P>> {
        self.stochastic_results.remove(&handle)
    }
}

/// Order of qubits returned by `QuantumState::into_state` and other similar methods.
#[derive(Clone, Copy, Debug, Hash, PartialEq)]
pub enum Representation {
    /// Qubit with index 0 is the least significant index bit.
    LittleEndian,
    /// Qubit with index 0 is the most significant index bit.
    BigEndian,
}

/// A trait which represents the state of the qubits
pub trait QuantumState<P: Precision> {
    /// Make new state with n qubits
    fn new(n: u64) -> Self;

    /// Initialize new state with initial states.
    fn new_from_initial_states(n: u64, states: &[RegisterInitialState<P>]) -> Self;

    /// Initialize with initial states and regions.
    fn new_from_intitial_states_and_regions(
        n: u64,
        states: &[RegisterInitialState<P>],
        input_region: (usize, usize),
        output_region: (usize, usize),
    ) -> Self;

    /// Get number of qubits represented by this state.
    fn n(&self) -> u64;

    /// Function to mutate self into the state with op applied.
    fn apply_op(&mut self, op: &UnitaryOp) {
        self.apply_op_with_name(None, op)
    }

    /// Apply op with a given name. Mutate self using op.
    fn apply_op_with_name(&mut self, name: Option<&str>, op: &UnitaryOp);

    /// Mutate self with measurement, return result as index and probability
    fn measure(
        &mut self,
        indices: &[u64],
        measured: Option<MeasuredCondition<P>>,
        angle: f64,
    ) -> (u64, P);

    /// Perform calculations of `measure` without mutating result. Returns a possible measured value
    /// and associated probability.
    fn soft_measure(&mut self, indices: &[u64], measured: Option<u64>, angle: f64) -> (u64, P);

    /// Give the total magnitude represented by this state. Most often 1.0
    fn state_magnitude(&self) -> P;

    /// Measure stochastically, do not alter internal state.
    /// Returns a vector of size 2^indices.len()
    fn stochastic_measure(&mut self, indices: &[u64], angle: f64) -> Vec<P>;

    /// Consume the QuantumState object and return the state as a vector of complex numbers.
    fn into_state(self, order: Representation) -> Vec<Complex<P>>;
}

/// A basic representation of a quantum state, given by a vector of complex numbers stored
/// locally on the machine (plus an arena of equal size to work in).
#[derive(Debug, Clone)]
pub struct LocalQuantumState<P: Precision> {
    // A bundle with the quantum state data.
    n: u64,
    state: Vec<Complex<P>>,
    arena: Vec<Complex<P>>,
    input_region: Option<(usize, usize)>,
    output_region: Option<(usize, usize)>,
    multithread: bool,
}

/// A slice into a state and an offset from which the slice starts.
type SlicesAndOffsets<'a, P> = ((&'a [Complex<P>], u64), (&'a mut [Complex<P>], u64));

impl<P: Precision> LocalQuantumState<P> {
    /// Build a local state using a set of initial states for subsets of the qubits.
    /// These initial states are made from the Register handles.
    fn new_from_initial_states_and_multithread(
        n: u64,
        states: &[RegisterInitialState<P>],
        input_region: Option<(usize, usize)>,
        output_region: Option<(usize, usize)>,
        multithread: bool,
    ) -> LocalQuantumState<P> {
        let max_init_n = states
            .iter()
            .map(|(indices, _)| indices)
            .cloned()
            .flatten()
            .max()
            .map(|m| m + 1);
        let n = max_init_n.map(|m| max(n, m)).unwrap_or(n);

        // Go through each combination of full index locations
        let (input_offset, len) = match (input_region, output_region) {
            (None, None) => (0, 1 << n),
            (Some((sa, ea)), Some((sb, eb))) => (sa, max(ea - sa, eb - sb)),
            (Some((sa, ea)), None) => (sa, ea - sa),
            (None, Some((sb, eb))) => (0, eb - sb),
        };

        let mut cvec: Vec<Complex<P>> = (0..len).map(|_| Complex::default()).collect();
        get_initial_index_value_iterator(n, states).for_each(|(indx, val)| {
            if indx >= input_offset {
                cvec[indx - input_offset] = val;
            }
        });

        let arena = vec![Complex::zero(); cvec.len()];
        LocalQuantumState {
            n,
            state: cvec,
            arena,
            input_region,
            output_region,
            multithread,
        }
    }

    /// Make a new LocalQuantumState from a fully defined state.
    pub fn new_from_full_state(
        n: u64,
<<<<<<< HEAD
        mut state: Vec<Complex<P>>,
        natural_order: bool,
        input_region: Option<(usize, usize)>,
        output_region: Option<(usize, usize)>,
=======
        state: Vec<Complex<P>>,
        order: Representation,
>>>>>>> 0ba45967
        multithread: bool,
    ) -> Result<LocalQuantumState<P>, CircuitError> {
        let (expected_size, required_size) = match (input_region, output_region) {
            (None, None) => (1 << n as usize, 1 << n as usize),
            (Some((sa, ea)), None) => (ea - sa, 1 << n as usize),
            (None, Some(_)) => (1 << n as usize, 1 << n as usize),
            (Some((sa, ea)), Some((sb, eb))) => (ea - sa, max(ea - sa, eb - sb)),
        };

        if state.len() != expected_size {
            let message = format!(
                "Provided state is not the correct size, expected {:?} but found {:?}",
                expected_size,
                state.len()
            );
            return CircuitError::make_err(message);
        }
        state.resize(required_size, Complex::zero());
        let arena = vec![Complex::zero(); required_size];

        let state = match order {
            Representation::LittleEndian => {
                let mut state: Vec<_> = state.into_iter().enumerate().collect();
                state.sort_by_key(|(indx, _)| flip_bits(n as usize, *indx as u64));
                state.into_iter().map(|(_, c)| c).collect()
            }
            Representation::BigEndian => state,
        };

        Ok(LocalQuantumState {
            n,
            state,
            arena,
            input_region,
            output_region,
            multithread,
        })
    }

    /// Return a reference to the internal state.
    pub fn state_ref(&self) -> &Vec<Complex<P>> {
        &self.state
    }

    /// Return a mutable reference to the internal state.
    pub fn mut_state_ref(&mut self) -> &mut Vec<Complex<P>> {
        &mut self.state
    }

    /// Clone the state in either the `natural_order` or the internal order.
    pub fn clone_state(&mut self, order: Representation) -> Vec<Complex<P>> {
        match order {
            Representation::LittleEndian => {
                let n = self.n;
                let state = &self.state;
                let f = |(i, outputloc): (usize, &mut Complex<P>)| {
                    *outputloc = state[flip_bits(n as usize, i as u64) as usize];
                };

                if self.multithread {
                    self.arena.par_iter_mut().enumerate().for_each(f);
                } else {
                    self.arena.iter_mut().enumerate().for_each(f);
                }
                self.arena.clone()
            }
            Representation::BigEndian => self.state.clone(),
        }
    }

    /// Rotate to a new computational basis:
    /// `|0'> =  cos(angle)|0> + sin(angle)|1>`
    /// `|1'> = -sin(angle)|0> + cos(angle)|1>`
    pub fn rotate_basis(&mut self, indices: &[u64], angle: f64) {
        if angle != 0.0 {
            let (sangle, cangle) = angle.sin_cos();
            let basis_mat = from_reals(&[cangle, -sangle, sangle, cangle]);
            indices.iter().for_each(|indx| {
                let op = make_matrix_op(vec![*indx], basis_mat.clone()).unwrap();
                self.apply_op(&op);
            });
        }
    }

    /// Set whether the state will use multithreading.
    pub fn set_multithreading(&mut self, multithread: bool) {
        self.multithread = multithread;
    }

    fn get_input_slice_and_offset(&self) -> (&[Complex<P>], u64) {
        match self.input_region {
            None => (self.state.as_slice(), 0),
            Some((sa, ea)) => (&self.state[..ea - sa], sa as u64),
        }
    }

    fn get_input_and_output_slice_and_offset(&mut self) -> SlicesAndOffsets<P> {
        let input = match self.input_region {
            None => (self.state.as_slice(), 0),
            Some((sa, ea)) => (&self.state[..ea - sa], sa as u64),
        };
        let output = match self.output_region {
            None => (self.arena.as_mut_slice(), 0),
            Some((sb, eb)) => (&mut self.arena[..eb - sb], sb as u64),
        };
        (input, output)
    }
}

/// An initial state supplier for building quantum states.
#[derive(Debug, Clone)]
pub enum InitialState<P: Precision> {
    /// A fully qualified state, each |x> has an amplitude
    FullState(Vec<Complex<P>>),
    /// A single index with the whole weight.
    Index(u64),
}

fn num_full_states_and_template<P: Precision>(
    n: u64,
    states: &[RegisterInitialState<P>],
) -> (u64, u64) {
    // Assume that all unrepresented indices are in the |0> state.
    let n_fullindices: u64 = states
        .iter()
        .map(|(indices, state)| match state {
            InitialState::FullState(_) => indices.len() as u64,
            _ => 0,
        })
        .sum();

    // Make the index template/base
    let template: u64 = states.iter().fold(0, |acc, (indices, state)| -> u64 {
        match state {
            InitialState::Index(val_indx) => {
                let val_indx = flip_bits(indices.len(), *val_indx);
                sub_to_full(n, indices, val_indx, acc)
            }
            _ => acc,
        }
    });
    (n_fullindices, template)
}

/// Iterates through the indices and values which appear in the initial state.
pub(crate) fn get_initial_index_value_iterator<P: Precision>(
    n: u64,
    states: &[RegisterInitialState<P>],
) -> impl Iterator<Item = (usize, Complex<P>)> + '_ {
    let (n_fullindices, template) = num_full_states_and_template(n, states);
    (0..1 << n_fullindices).map(move |i| {
        // Calculate the offset from template, and the product of fullstates.
        let (delta_index, val) = create_state_entry(n, i, states);
        let diff = (delta_index + template) as usize;
        (diff, val)
    })
}

/// A set of indices and their initial state.
pub type RegisterInitialState<P> = (Vec<u64>, InitialState<P>);

impl<P: Precision> QuantumState<P> for LocalQuantumState<P> {
    /// Build a new LocalQuantumState
    fn new(n: u64) -> LocalQuantumState<P> {
        Self::new_from_initial_states(n, &[])
    }

    /// Build a local state using a set of initial states for subsets of the qubits.
    /// These initial states are made from the qubit handles.
    fn new_from_initial_states(n: u64, states: &[RegisterInitialState<P>]) -> LocalQuantumState<P> {
        Self::new_from_initial_states_and_multithread(n, states, None, None, true)
    }

    fn new_from_intitial_states_and_regions(
        n: u64,
        states: &[(Vec<u64>, InitialState<P>)],
        input_region: (usize, usize),
        output_region: (usize, usize),
    ) -> Self {
        Self::new_from_initial_states_and_multithread(
            n,
            states,
            Some(input_region),
            Some(output_region),
            true,
        )
    }

    fn n(&self) -> u64 {
        self.n
    }

    fn apply_op_with_name(&mut self, _name: Option<&str>, op: &UnitaryOp) {
        let n = self.n;
        let multithread = self.multithread;
        let (input, output) = self.get_input_and_output_slice_and_offset();
        let (input, input_offset) = input;
        let (output, output_offset) = output;
        apply_op(
            n,
            op,
            input,
            output,
            input_offset,
            output_offset,
            multithread,
        );
        std::mem::swap(&mut self.state, &mut self.arena);
    }

    fn measure(
        &mut self,
        indices: &[u64],
        measured: Option<MeasuredCondition<P>>,
        angle: f64,
    ) -> (u64, P) {
        self.rotate_basis(indices, angle);

        let n = self.n;
        let multithread = self.multithread;
        let (input, output) = self.get_input_and_output_slice_and_offset();
        let (input, input_offset) = input;
        let (output, output_offset) = output;
        let measured_result = measure(
            n,
            indices,
            input,
            output,
            Some((input_offset, output_offset)),
            measured,
            multithread,
        );
        self.rotate_basis(indices, -angle);

        std::mem::swap(&mut self.state, &mut self.arena);
        measured_result
    }

    fn soft_measure(&mut self, indices: &[u64], measured: Option<u64>, angle: f64) -> (u64, P) {
        self.rotate_basis(indices, angle);
        let (input, input_offset) = self.get_input_slice_and_offset();
        let m = if let Some(m) = measured {
            m
        } else {
            soft_measure(self.n, indices, input, Some(input_offset), self.multithread)
        };
        let p = measure_prob(
            self.n,
            m,
            indices,
            input,
            Some(input_offset),
            self.multithread,
        );
        self.rotate_basis(indices, -angle);
        (m, p)
    }

    fn state_magnitude(&self) -> P {
        prob_magnitude(&self.state, self.multithread)
    }

    fn stochastic_measure(&mut self, indices: &[u64], angle: f64) -> Vec<P> {
        self.rotate_basis(indices, angle);
        let (input, input_offset) = self.get_input_slice_and_offset();
        let probs = measure_probs(self.n, indices, input, Some(input_offset), self.multithread);
        self.rotate_basis(indices, -angle);
        probs
    }

    fn into_state(mut self, order: Representation) -> Vec<Complex<P>> {
        match order {
            Representation::LittleEndian => {
                let n = self.n;
                let state = self.state;
                let f = |(i, outputloc): (usize, &mut Complex<P>)| {
                    *outputloc = state[flip_bits(n as usize, i as u64) as usize];
                };

                if self.multithread {
                    self.arena.par_iter_mut().enumerate().for_each(f);
                } else {
                    self.arena.iter_mut().enumerate().for_each(f);
                }
                self.arena
            }
            Representation::BigEndian => self.state,
        }
    }
}

pub(crate) fn create_state_entry<P: Precision>(
    n: u64,
    i: u64,
    states: &[RegisterInitialState<P>],
) -> (u64, Complex<P>) {
    let (delta_index, _, val) =
        states
            .iter()
            .fold((0u64, 0u64, Complex::one()), |acc, (indices, state)| {
                if let InitialState::FullState(vals) = state {
                    let (superindex_acc, sub_index_offset, val_acc) = acc;
                    // Now we need to make additions to the superindex by adding bits based on
                    // indices, as well as return the value given by the [sub .. sub + len] bits
                    // from i.
                    let index_mask = (1 << indices.len() as u64) - 1;
                    let val_index_bits = (i >> sub_index_offset) & index_mask;
                    let val_acc = val_acc * vals[val_index_bits as usize];

                    let superindex_delta: u64 = indices
                        .iter()
                        .enumerate()
                        .map(|(j, indx)| {
                            let bit = (val_index_bits >> j as u64) & 1u64;
                            bit << (n - 1 - indx)
                        })
                        .sum();
                    (
                        superindex_acc + superindex_delta,
                        sub_index_offset + indices.len() as u64,
                        val_acc,
                    )
                } else {
                    acc
                }
            });
    (delta_index, val)
}

/// Apply an QubitOp to the state `s` and return the new state.
fn fold_modify_state<P: Precision, QS: QuantumState<P>>(
    acc: (QS, MeasuredResults<P>),
    modifier: &StateModifier,
) -> Result<(QS, MeasuredResults<P>), CircuitError> {
    let (mut s, mut mr) = acc;
    match &modifier.modifier {
        StateModifierType::UnitaryOp(op) => {
            s.apply_op_with_name(Some(&modifier.name), op);
            Ok((s, mr))
        }
        StateModifierType::MeasureState(id, indices, angle) => {
            let result = s.measure(indices, None, *angle);
            mr.results.insert(id.clone(), result);
            Ok((s, mr))
        }
        StateModifierType::StochasticMeasureState(id, indices, angle) => {
            let result = s.stochastic_measure(indices, *angle);
            mr.stochastic_results.insert(id.clone(), result);
            Ok((s, mr))
        }
        StateModifierType::SideChannelModifiers(handles, f) => {
            let measured_values: Vec<_> = handles
                .iter()
                .map(|handle| mr.get_measurement(handle))
                .collect();
            measured_values.iter().try_for_each(|x| match x {
                Some(_) => Ok(()),
                None => CircuitError::make_str_err("Not all measurements found"),
            })?;
            let measured_values: Vec<_> = measured_values
                .into_iter()
                .map(|m| m.map(|(m, _)| m).unwrap())
                .collect();
            let modifiers = f(&measured_values)?;
            modifiers.iter().try_fold((s, mr), fold_modify_state)
        }
        StateModifierType::Debug(index_groups, f) => {
            let result = index_groups
                .iter()
                .map(|indices| s.stochastic_measure(indices, 0.0))
                .map(|vp| vp.into_iter().map(|p| p.to_f64().unwrap()).collect())
                .collect();
            f(result);
            Ok((s, mr))
        }
    }
}

/// Return the required number of qubits for a given frontier of qubits (those in the circuit
/// with no parent qubits).
pub fn get_required_state_size_from_frontier(frontier: &[&Register]) -> u64 {
    frontier
        .iter()
        .map(|r| &r.indices)
        .cloned()
        .flatten()
        .max()
        .map(|m| m + 1)
        .unwrap_or(0)
}

/// Return the required number of qubits for a given frontier of Registers (those in the circuit
/// with no parent Registers) and a set of initial states.
pub fn get_required_state_size<P: Precision>(
    frontier: &[&Register],
    states: &[RegisterInitialState<P>],
) -> u64 {
    let max_qubit_n = get_required_state_size_from_frontier(frontier);
    let max_init_n = states
        .iter()
        .map(|(indices, _)| indices)
        .cloned()
        .flatten()
        .max()
        .map(|m| m + 1)
        .unwrap_or(0);
    max(max_init_n, max_qubit_n)
}

/// Builds a default state of size `n`
pub fn run<P: Precision, QS: QuantumState<P>>(
    r: &Register,
) -> Result<(QS, MeasuredResults<P>), CircuitError> {
    run_with_statebuilder(r, |rs| -> Result<QS, CircuitError> {
        let n = get_required_state_size_from_frontier(&rs);
        Ok(QS::new(n))
    })
}

/// Run the circuit, starting by building the quantum state QS with a set of initial states.
pub fn run_with_init<P: Precision, QS: QuantumState<P>>(
    r: &Register,
    states: &[RegisterInitialState<P>],
) -> Result<(QS, MeasuredResults<P>), CircuitError> {
    run_with_statebuilder(r, |rs| -> Result<QS, CircuitError> {
        let n = get_required_state_size(&rs, states);
        Ok(QS::new_from_initial_states(n, states))
    })
}

/// Run the circuit using a function to build the initial state.
pub fn run_with_statebuilder<
    P: Precision,
    QS: QuantumState<P>,
    F: FnOnce(Vec<&Register>) -> Result<QS, CircuitError>,
>(
    r: &Register,
    state_builder: F,
) -> Result<(QS, MeasuredResults<P>), CircuitError> {
    let (frontier, ops) = get_opfns_and_frontier(r);
    let state = state_builder(frontier)?;
    run_with_state_and_ops(&ops, state)
}

/// Run the circuit with a given starting state.
pub fn run_with_state<P: Precision, QS: QuantumState<P>>(
    r: &Register,
    state: QS,
) -> Result<(QS, MeasuredResults<P>), CircuitError> {
    let (frontier, ops) = get_opfns_and_frontier(r);

    let req_n = get_required_state_size::<P>(&frontier, &[]);

    if req_n != state.n() {
        let message = format!(
            "Circuit expected {:?} qubits but state contained {:?}",
            req_n,
            state.n()
        );
        CircuitError::make_err(message)
    } else {
        run_with_state_and_ops(&ops, state)
    }
}

/// `run` the pipeline using `LocalQuantumState`.
pub fn run_local<P: Precision>(
    r: &Register,
) -> Result<(LocalQuantumState<P>, MeasuredResults<P>), CircuitError> {
    run(r)
}

/// `run_with_init` the pipeline using `LocalQuantumState`
pub fn run_local_with_init<P: Precision>(
    r: &Register,
    states: &[RegisterInitialState<P>],
) -> Result<(LocalQuantumState<P>, MeasuredResults<P>), CircuitError> {
    run_with_init(r, states)
}

fn run_with_state_and_ops<P: Precision, QS: QuantumState<P>>(
    ops: &[&StateModifier],
    state: QS,
) -> Result<(QS, MeasuredResults<P>), CircuitError> {
    ops.iter()
        .cloned()
        .try_fold((state, MeasuredResults::new()), fold_modify_state)
}

/// Get the frontier of a circuit as well as references to all the StateModifiers needed in the
/// correct order.
pub fn get_opfns_and_frontier(r: &Register) -> (Vec<&Register>, Vec<&StateModifier>) {
    let mut heap = BinaryHeap::new();
    heap.push(r);
    let mut frontier_registers: Vec<&Register> = vec![];
    let mut fn_queue = VecDeque::new();
    while !heap.is_empty() {
        if let Some(r) = heap.pop() {
            match &r.parent {
                Some(parent) => match &parent {
                    Parent::Owned(parents, modifier) => {
                        if let Some(modifier) = modifier {
                            fn_queue.push_front(modifier);
                        }
                        heap.extend(parents);
                    }
                    Parent::Shared(parent) => {
                        let parent = parent.as_ref();
                        if !in_heap(parent, &heap) {
                            heap.push(parent);
                        }
                    }
                },
                None => frontier_registers.push(r),
            }
            if let Some(deps) = &r.deps {
                deps.iter().for_each(|r| {
                    let r = r.as_ref();
                    if !in_heap(r, &heap) {
                        heap.push(r);
                    }
                })
            }
        }
    }
    (frontier_registers, fn_queue.into_iter().collect())
}

/// Deconstruct the circuit and own all the StateModifiers needed to run it.
pub fn get_owned_opfns(r: Register) -> Vec<StateModifier> {
    let mut heap = BinaryHeap::new();
    heap.push(r);
    let mut fn_queue = VecDeque::new();
    while !heap.is_empty() {
        if let Some(r) = heap.pop() {
            if let Some(parent) = r.parent {
                match parent {
                    Parent::Owned(parents, modifier) => {
                        if let Some(modifier) = modifier {
                            fn_queue.push_front(modifier);
                        }
                        heap.extend(parents);
                    }
                    Parent::Shared(r) => {
                        if let Ok(r) = Rc::try_unwrap(r) {
                            heap.push(r)
                        }
                    }
                }
            }
            if let Some(deps) = r.deps {
                deps.into_iter().for_each(|r| {
                    if let Ok(r) = Rc::try_unwrap(r) {
                        heap.push(r)
                    }
                })
            }
        }
    }
    fn_queue.into_iter().collect()
}

fn in_heap<T: Eq>(r: T, heap: &BinaryHeap<T>) -> bool {
    for hr in heap {
        if hr == &r {
            return true;
        }
    }
    false
}

/// Create a circuit for the circuit given by `r`. If `natural_order`, then the
/// qubit with index 0 represents the lowest bit in the index of the state (has the smallest
/// increment when flipped), otherwise it's the largest index (which is the internal state used by
/// the simulator).
pub fn make_circuit_matrix<P: Precision>(
    n: u64,
    r: &Register,
    natural_order: bool,
) -> Vec<Vec<Complex<P>>> {
    let indices: Vec<u64> = (0..n).collect();
    let lookup: Vec<Vec<Complex<P>>> = (0..1 << n)
        .map(|indx| {
            let indx = flip_bits(n as usize, indx);
            let (state, _) =
                run_local_with_init(&r, &[(indices.clone(), InitialState::Index(indx))]).unwrap();
            (0..state.state.len())
                .map(|i| {
                    let indx = if natural_order {
                        flip_bits(n as usize, i as u64) as usize
                    } else {
                        i
                    };
                    state.state[indx]
                })
                .collect()
        })
        .collect();
    (0..1 << n)
        .map(|row| (0..1 << n).map(|col| lookup[col][row]).collect())
        .collect()
}<|MERGE_RESOLUTION|>--- conflicted
+++ resolved
@@ -357,15 +357,10 @@
     /// Make a new LocalQuantumState from a fully defined state.
     pub fn new_from_full_state(
         n: u64,
-<<<<<<< HEAD
         mut state: Vec<Complex<P>>,
-        natural_order: bool,
+        order: Representation,
         input_region: Option<(usize, usize)>,
         output_region: Option<(usize, usize)>,
-=======
-        state: Vec<Complex<P>>,
-        order: Representation,
->>>>>>> 0ba45967
         multithread: bool,
     ) -> Result<LocalQuantumState<P>, CircuitError> {
         let (expected_size, required_size) = match (input_region, output_region) {
