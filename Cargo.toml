[package]
name = "qip"
<<<<<<< HEAD
version = "0.10.5"
=======
version = "0.11.0"
>>>>>>> 0ba45967
authors = ["Sumner Hearth <sumnernh@gmail.com>"]
description = "A library for efficient quantum computing simulations."
repository = "https://github.com/Renmusxd/RustQIP"
license = "MIT"
edition = "2018"

[lib]
name = "qip"

[dependencies]
num = "^0.2"
rayon = "^1.0"
rand = "^0.6"

[dev-dependencies]
bencher = "^0.1.5"

[[bench]]
name = "state_bench"
harness = false

[[bench]]
name = "circuit_bench"
harness = false<|MERGE_RESOLUTION|>--- conflicted
+++ resolved
@@ -1,10 +1,6 @@
 [package]
 name = "qip"
-<<<<<<< HEAD
-version = "0.10.5"
-=======
-version = "0.11.0"
->>>>>>> 0ba45967
+version = "0.11.1"
 authors = ["Sumner Hearth <sumnernh@gmail.com>"]
 description = "A library for efficient quantum computing simulations."
 repository = "https://github.com/Renmusxd/RustQIP"
